--- conflicted
+++ resolved
@@ -9,12 +9,9 @@
 from src.config import MODELS, DEFAULT_MODELS, DEFAULT_CONFIG, IMAGE_SIZE_PRESETS
 from src.model_manager import get_model_manager, initialize_default_models
 from src.inference import generate_images_sequential
-<<<<<<< HEAD
 from src.utils import get_device, estimate_memory_usage, get_gpu_info
 from src.closed_source_widget import create_closed_source_widget, create_batch_api_interface
-=======
 from src.utils import get_device, estimate_memory_usage, get_gpu_info, create_and_save_image_grid
->>>>>>> d85e937f
 
 
 def create_model_checkboxes() -> List[Tuple[str, str, bool]]:
@@ -322,7 +319,6 @@
                     outputs=output_gallery,
                 )
 
-<<<<<<< HEAD
                 load_models_btn.click(
                     fn=load_selected_models_ui,
                     inputs=[model_selector],
@@ -330,7 +326,6 @@
                 ).then(
                     lambda: gr.update(visible=True),
                     outputs=load_status,
-=======
                 # Image Grid Section
                 gr.Markdown("### 🔲 Create Image Grid")
                 with gr.Row():
@@ -376,7 +371,6 @@
                     - Default models are pre-loaded for faster generation
                     - Image grids are saved to `outputs/grids/` directory
                     """
->>>>>>> d85e937f
                 )
             
             # Tab 2: Closed-Source APIs (Single Generation)
